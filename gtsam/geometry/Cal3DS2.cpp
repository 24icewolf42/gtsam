--- conflicted
+++ resolved
@@ -38,138 +38,6 @@
 }
 
 /* ************************************************************************* */
-<<<<<<< HEAD
-static Matrix29 D2dcalibration(double x, double y, double xx,
-    double yy, double xy, double rr, double r4, double pnx, double pny,
-    const Matrix2& DK) {
-  Matrix25 DR1;
-  DR1 << pnx, 0.0, pny, 1.0, 0.0, 0.0, pny, 0.0, 0.0, 1.0;
-  Matrix24 DR2;
-  DR2 << x * rr, x * r4, 2 * xy, rr + 2 * xx, //
-         y * rr, y * r4, rr + 2 * yy, 2 * xy;
-  Matrix29 D;
-  D << DR1, DK * DR2;
-  return D;
-}
-
-/* ************************************************************************* */
-static Matrix2 D2dintrinsic(double x, double y, double rr,
-    double g, double k1, double k2, double p1, double p2,
-    const Matrix2& DK) {
-  const double drdx = 2. * x;
-  const double drdy = 2. * y;
-  const double dgdx = k1 * drdx + k2 * 2. * rr * drdx;
-  const double dgdy = k1 * drdy + k2 * 2. * rr * drdy;
-
-  // Dx = 2*p1*xy + p2*(rr+2*xx);
-  // Dy = 2*p2*xy + p1*(rr+2*yy);
-  const double dDxdx = 2. * p1 * y + p2 * (drdx + 4. * x);
-  const double dDxdy = 2. * p1 * x + p2 * drdy;
-  const double dDydx = 2. * p2 * y + p1 * drdx;
-  const double dDydy = 2. * p2 * x + p1 * (drdy + 4. * y);
-
-  Matrix2 DR;
-  DR << g + x * dgdx + dDxdx, x * dgdy + dDxdy, //
-        y * dgdx + dDydx, g + y * dgdy + dDydy;
-
-  return DK * DR;
-}
-
-/* ************************************************************************* */
-Point2 Cal3DS2::uncalibrate(const Point2& p, boost::optional<Matrix&> H1,
-    boost::optional<Matrix&> H2) const {
-
-  //  rr = x^2 + y^2;
-  //  g = (1 + k(1)*rr + k(2)*rr^2);
-  //  dp = [2*k(3)*x*y + k(4)*(rr + 2*x^2); 2*k(4)*x*y + k(3)*(rr + 2*y^2)];
-  //  pi(:,i) = g * pn(:,i) + dp;
-  const double x = p.x(), y = p.y(), xy = x * y, xx = x * x, yy = y * y;
-  const double rr = xx + yy;
-  const double r4 = rr * rr;
-  const double g = 1. + k1_ * rr + k2_ * r4; // scaling factor
-
-  // tangential component
-  const double dx = 2. * p1_ * xy + p2_ * (rr + 2. * xx);
-  const double dy = 2. * p2_ * xy + p1_ * (rr + 2. * yy);
-
-  // Radial and tangential distortion applied
-  const double pnx = g * x + dx;
-  const double pny = g * y + dy;
-
-  Matrix2 DK;
-  if (H1 || H2) DK << fx_, s_, 0.0, fy_;
-
-  // Derivative for calibration
-  if (H1)
-    *H1 = D2dcalibration(x, y, xx, yy, xy, rr, r4, pnx, pny, DK);
-
-  // Derivative for points
-  if (H2)
-    *H2 = D2dintrinsic(x, y, rr, g, k1_, k2_, p1_, p2_, DK);
-
-  // Regular uncalibrate after distortion
-  return Point2(fx_ * pnx + s_ * pny + u0_, fy_ * pny + v0_);
-}
-
-/* ************************************************************************* */
-Point2 Cal3DS2::calibrate(const Point2& pi, const double tol) const {
-  // Use the following fixed point iteration to invert the radial distortion.
-  // pn_{t+1} = (inv(K)*pi - dp(pn_{t})) / g(pn_{t})
-
-  const Point2 invKPi ((1 / fx_) * (pi.x() - u0_ - (s_ / fy_) * (pi.y() - v0_)),
-                       (1 / fy_) * (pi.y() - v0_));
-
-  // initialize by ignoring the distortion at all, might be problematic for pixels around boundary
-  Point2 pn = invKPi;
-
-  // iterate until the uncalibrate is close to the actual pixel coordinate
-  const int maxIterations = 10;
-  int iteration;
-  for (iteration = 0; iteration < maxIterations; ++iteration) {
-    if (uncalibrate(pn).distance(pi) <= tol) break;
-    const double x = pn.x(), y = pn.y(), xy = x * y, xx = x * x, yy = y * y;
-    const double rr = xx + yy;
-    const double g = (1 + k1_ * rr + k2_ * rr * rr);
-    const double dx = 2 * p1_ * xy + p2_ * (rr + 2 * xx);
-    const double dy = 2 * p2_ * xy + p1_ * (rr + 2 * yy);
-    pn = (invKPi - Point2(dx, dy)) / g;
-  }
-
-  if ( iteration >= maxIterations )
-    throw std::runtime_error("Cal3DS2::calibrate fails to converge. need a better initialization");
-
-  return pn;
-}
-
-/* ************************************************************************* */
-Matrix Cal3DS2::D2d_intrinsic(const Point2& p) const {
-  const double x = p.x(), y = p.y(), xx = x * x, yy = y * y;
-  const double rr = xx + yy;
-  const double r4 = rr * rr;
-  const double g = (1 + k1_ * rr + k2_ * r4);
-  Matrix2 DK;
-  DK << fx_, s_, 0.0, fy_;
-  return D2dintrinsic(x, y, rr, g, k1_, k2_, p1_, p2_, DK);
-}
-
-/* ************************************************************************* */
-Matrix Cal3DS2::D2d_calibration(const Point2& p) const {
-  const double x = p.x(), y = p.y(), xx = x * x, yy = y * y, xy = x * y;
-  const double rr = xx + yy;
-  const double r4 = rr * rr;
-  const double g = (1 + k1_ * rr + k2_ * r4);
-  const double dx = 2 * p1_ * xy + p2_ * (rr + 2 * xx);
-  const double dy = 2 * p2_ * xy + p1_ * (rr + 2 * yy);
-  const double pnx = g * x + dx;
-  const double pny = g * y + dy;
-  Matrix2 DK;
-  DK << fx_, s_, 0.0, fy_;
-  return D2dcalibration(x, y, xx, yy, xy, rr, r4, pnx, pny, DK);
-}
-
-/* ************************************************************************* */
-=======
->>>>>>> c212ba09
 Cal3DS2 Cal3DS2::retract(const Vector& d) const {
   return Cal3DS2(vector() + d);
 }
