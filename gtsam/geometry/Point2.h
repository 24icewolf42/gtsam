--- conflicted
+++ resolved
@@ -184,15 +184,15 @@
   }
 
   /// Log map around identity - just return the Point2 as a vector
-<<<<<<< HEAD
-  static inline Vector Logmap(const Point2& dp) { return (Vector(2) << dp.x(), dp.y()).finished(); }
+  static inline Vector Logmap(const Point2& dp) {
+  	return (Vector(2) << dp.x(), dp.y()).finished();
+  }
+
+  /// Version with Jacobian
   static Vector Logmap(const Point2& dp, OptionalJacobian<2,2> H) {
     CONCEPT_NOT_IMPLEMENTED;
     return (Vector(2) << dp.x(), dp.y()).finished();
   }
-
-=======
-  static inline Vector2 Logmap(const Point2& dp) { return Vector2(dp.x(), dp.y()); }
 
   /// Left-trivialized derivative of the exponential map
   static Matrix dexpL(const Vector2& v) {
@@ -203,7 +203,6 @@
   static Matrix dexpInvL(const Vector2& v) {
     return eye(2);
   }
->>>>>>> 30afbc5f
 
   /// @}
   /// @name Vector Space
